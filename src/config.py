import os
from enum import Enum
from typing import Optional
from pydantic import BaseModel, Field, ConfigDict
from pydantic_settings import BaseSettings
import urllib.parse
from pathlib import Path

try:
    from dotenv import load_dotenv
except ImportError:
    print("Warning: python-dotenv is not installed. Environment variables may not be loaded from .env file.")
    load_dotenv = lambda: None

class LogLevel(str, Enum):
    DEBUG = "DEBUG"
    INFO = "INFO"
    WARNING = "WARNING"
    ERROR = "ERROR"
    CRITICAL = "CRITICAL"

class Environment(str, Enum):
    DEVELOPMENT = "development"
    PRODUCTION = "production"
    TESTING = "testing"

class Settings(BaseSettings):
    # Authentication
    AM_API_KEY: str = Field(..., description="API key for authenticating requests")

    # OpenAI
    OPENAI_API_KEY: str = Field(..., description="OpenAI API key for agent operations")

    # Notion (Optional)
    NOTION_TOKEN: Optional[str] = Field(None, description="Notion integration token")

    # BlackPearl, Omie, Google Drive, Evolution (Optional)
    BLACKPEARL_TOKEN: Optional[str] = Field(None, description="BlackPearl API token")
    OMIE_TOKEN: Optional[str] = Field(None, description="Omie API token")
    GOOGLE_DRIVE_TOKEN: Optional[str] = Field(None, description="Google Drive API token")
    
    # Evolution
    EVOLUTION_API_KEY: Optional[str] = Field(None, description="Evolution API key")
    EVOLUTION_API_URL: Optional[str] = Field(None, description="Evolution API URL")
    EVOLUTION_INSTANCE: str = Field("agent", description="Evolution API instance name")

    # BlackPearl API URL and DB URI
    BLACKPEARL_API_URL: Optional[str] = Field(None, description="BlackPearl API URL")
    BLACKPEARL_DB_URI: Optional[str] = Field(None, description="BlackPearl database URI")

    # Discord
    DISCORD_BOT_TOKEN: str = Field(..., description="Discord bot token for authentication")

    # Database (PostgreSQL)
    DATABASE_URL: str = Field("postgresql://postgres:postgres@localhost:5432/automagik", 
                          description="PostgreSQL connection string")
    POSTGRES_HOST: str = Field("localhost", description="PostgreSQL host")
    POSTGRES_PORT: int = Field(5432, description="PostgreSQL port")
    POSTGRES_USER: str = Field("postgres", description="PostgreSQL username")
    POSTGRES_PASSWORD: str = Field("postgres", description="PostgreSQL password")
    POSTGRES_DB: str = Field("automagik", description="PostgreSQL database name")
    POSTGRES_POOL_MIN: int = Field(1, description="Minimum connections in the pool")
    POSTGRES_POOL_MAX: int = Field(10, description="Maximum connections in the pool")

    # Server
    AM_PORT: int = Field(8881, description="Port to run the server on")
    AM_HOST: str = Field("0.0.0.0", description="Host to bind the server to")
    AM_ENV: Environment = Field(Environment.DEVELOPMENT, description="Environment (development, production, testing)")

    # Logging
    AM_LOG_LEVEL: LogLevel = Field(LogLevel.INFO, description="Logging level")
    AM_VERBOSE_LOGGING: bool = Field(False, description="Enable verbose logging with additional details")
    LOGFIRE_TOKEN: Optional[str] = Field(None, description="Logfire token for logging service")
    LOGFIRE_IGNORE_NO_CONFIG: bool = Field(True, description="Suppress Logfire warning if no token")

<<<<<<< HEAD
    # Supabase
    SUPABASE_URL: Optional[str] = Field(None, description="Supabase project URL")
    SUPABASE_SERVICE_ROLE_KEY: Optional[str] = Field(None, description="Supabase service role key for authentication")
=======
    # Agent Settings
    AM_TIMEZONE: str = Field(
        default="UTC", 
        description="Timezone for the agent to operate in (e.g., 'UTC', 'America/New_York')"
    )
>>>>>>> 1ea4890e

    # Suppress warnings from dependency conflict resolution (Poetry related)
    PYTHONWARNINGS: Optional[str] = Field(None, description="Python warnings configuration")

    model_config = ConfigDict(
        env_file=".env",
        case_sensitive=True,
        extra="ignore"  # Allow extra fields in environment variables
    )

def load_settings() -> Settings:
    """Load and validate settings from environment variables and .env file."""
    # Check if we're in debug mode (AM_LOG_LEVEL set to DEBUG)
    debug_mode = os.environ.get('AM_LOG_LEVEL', '').upper() == 'DEBUG'
    
    # Load environment variables from .env file
    try:
        load_dotenv(override=True)
        print(f"📝 .env file loaded from: {Path('.env').absolute()}")
    except Exception as e:
        print(f"⚠️ Error loading .env file: {str(e)}")

    # Debug DATABASE_URL only if in debug mode
    if debug_mode:
        print(f"🔍 DATABASE_URL from environment after dotenv: {os.environ.get('DATABASE_URL', 'Not set')}")

    # Strip comments from environment variables
    for key in os.environ:
        if isinstance(os.environ[key], str) and '#' in os.environ[key]:
            os.environ[key] = os.environ[key].split('#')[0].strip()
            if debug_mode:
                print(f"📝 Stripped comments from environment variable: {key}")

    try:
        # Explicitly set reload=True to ensure environment variables are reloaded
        settings = Settings(_env_file='.env', _env_file_encoding='utf-8')
        
        # Debug DATABASE_URL after loading settings - only in debug mode
        if debug_mode:
            print(f"🔍 DATABASE_URL after loading settings: {settings.DATABASE_URL}")
        
        # Final check - if there's a mismatch, use the environment value
        env_db_url = os.environ.get('DATABASE_URL')
        if env_db_url and env_db_url != settings.DATABASE_URL:
            if debug_mode:
                print(f"⚠️ Overriding settings.DATABASE_URL with environment value")
            # This is a bit hacky but necessary to fix mismatches
            settings.DATABASE_URL = env_db_url
            if debug_mode:
                print(f"📝 Final DATABASE_URL: {settings.DATABASE_URL}")
                
        # We no longer print the detailed configuration here
        # This is now handled by the CLI's debug flag handler in src/cli/__init__.py
        
        return settings
    except Exception as e:
        print("❌ Error loading configuration:")
        print(f"   {str(e)}")
        raise

def mask_connection_string(conn_string: str) -> str:
    """Mask sensitive information in a connection string."""
    try:
        # Parse the connection string
        parsed = urllib.parse.urlparse(conn_string)
        
        # Create a masked version
        if parsed.password:
            # Replace password with asterisks
            masked_netloc = f"{parsed.username}:****@{parsed.hostname}"
            if parsed.port:
                masked_netloc += f":{parsed.port}"
                
            # Reconstruct the URL with masked password
            masked_url = urllib.parse.urlunparse((
                parsed.scheme,
                masked_netloc,
                parsed.path,
                parsed.params,
                parsed.query,
                parsed.fragment
            ))
            return masked_url
        
        return conn_string  # No password to mask
    except Exception:
        # If parsing fails, just show the first and last few characters
        return f"{conn_string[:10]}...{conn_string[-10:]}"

# Create a global settings instance
settings = load_settings()<|MERGE_RESOLUTION|>--- conflicted
+++ resolved
@@ -73,17 +73,15 @@
     LOGFIRE_TOKEN: Optional[str] = Field(None, description="Logfire token for logging service")
     LOGFIRE_IGNORE_NO_CONFIG: bool = Field(True, description="Suppress Logfire warning if no token")
 
-<<<<<<< HEAD
     # Supabase
     SUPABASE_URL: Optional[str] = Field(None, description="Supabase project URL")
     SUPABASE_SERVICE_ROLE_KEY: Optional[str] = Field(None, description="Supabase service role key for authentication")
-=======
+
     # Agent Settings
     AM_TIMEZONE: str = Field(
         default="UTC", 
         description="Timezone for the agent to operate in (e.g., 'UTC', 'America/New_York')"
     )
->>>>>>> 1ea4890e
 
     # Suppress warnings from dependency conflict resolution (Poetry related)
     PYTHONWARNINGS: Optional[str] = Field(None, description="Python warnings configuration")
