--- conflicted
+++ resolved
@@ -335,7 +335,6 @@
             logger.error(f"❌ Error initializing tool system: {str(e)}")
             logger.error(f"Detailed error: {traceback.format_exc()}")
         
-<<<<<<< HEAD
         # Initialize Graphiti indices and constraints if enabled
         if settings.GRAPHITI_ENABLED:
             try:
@@ -363,6 +362,19 @@
         else:
             logger.info("ℹ️ Graphiti disabled - Neo4j connection details not provided")
         
+        # Initialize workflows (discover and sync to database like agents)
+        try:
+            logger.info("⚙️ Initializing workflow discovery and management...")
+            from src.agents.claude_code.workflow_discovery import WorkflowDiscovery
+            success = WorkflowDiscovery.initialize_workflows()
+            if success:
+                logger.info("✅ Workflow system initialized successfully")
+            else:
+                logger.warning("⚠️ Workflow system initialized with some errors")
+        except Exception as e:
+            logger.error(f"❌ Error initializing workflow system: {str(e)}")
+            logger.error(f"Detailed error: {traceback.format_exc()}")
+        
         # Start Graphiti queue if enabled
         if settings.GRAPHITI_QUEUE_ENABLED:
             try:
@@ -376,31 +388,6 @@
                 logger.error(f"Detailed error: {traceback.format_exc()}")
         else:
             logger.info("ℹ️ Graphiti queue disabled")
-=======
-        # Initialize workflows (discover and sync to database like agents)
-        try:
-            logger.info("⚙️ Initializing workflow discovery and management...")
-            from src.agents.claude_code.workflow_discovery import WorkflowDiscovery
-            success = WorkflowDiscovery.initialize_workflows()
-            if success:
-                logger.info("✅ Workflow system initialized successfully")
-            else:
-                logger.warning("⚠️ Workflow system initialized with some errors")
-        except Exception as e:
-            logger.error(f"❌ Error initializing workflow system: {str(e)}")
-            logger.error(f"Detailed error: {traceback.format_exc()}")
-        
-        # Start Graphiti queue
-        try:
-            logger.info("🚀 Starting Graphiti queue...")
-            from src.utils.graphiti_queue import get_graphiti_queue
-            queue_manager = get_graphiti_queue()
-            await queue_manager.start()
-            logger.info("✅ Graphiti queue started successfully")
-        except Exception as e:
-            logger.error(f"❌ Error starting Graphiti queue: {str(e)}")
-            logger.error(f"Detailed error: {traceback.format_exc()}")
->>>>>>> 969e1d5d
         
         # Claude Code workflow services removed - process tracking handled in sdk_executor
         
