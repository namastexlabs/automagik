"""SQLite database provider implementation."""

import logging
import os
import sqlite3
import uuid
import json
import threading
from contextlib import contextmanager
from typing import Any, Dict, Generator, List, Optional, Tuple, Union
from datetime import datetime
from pathlib import Path
from queue import Queue, Empty
from fastapi.concurrency import run_in_threadpool

from .base import DatabaseProvider

class SQLiteCursorWrapper:
    """Wrapper to provide context manager support for SQLite cursors."""
    
    def __init__(self, cursor):
        self.cursor = cursor
    
    def __enter__(self):
        return self.cursor
    
    def __exit__(self, exc_type, exc_val, exc_tb):
        self.cursor.close()
    
    def __getattr__(self, name):
        return getattr(self.cursor, name)

logger = logging.getLogger(__name__)

class SQLiteConnectionPool:
    """Simple connection pool for SQLite to handle concurrent access."""
    
    def __init__(self, database_path: str, max_connections: int = 10):
        self.database_path = database_path
        self.max_connections = max_connections
        self._pool = Queue(maxsize=max_connections)
        self._all_connections = []
        self._lock = threading.Lock()
        
        # Initialize the pool
        for _ in range(max_connections):
            conn = self._create_connection()
            self._pool.put(conn)
    
    def _create_connection(self) -> sqlite3.Connection:
        """Create a new SQLite connection with proper configuration."""
        # Ensure directory exists
        db_dir = os.path.dirname(self.database_path)
        if db_dir and not os.path.exists(db_dir):
            os.makedirs(db_dir, exist_ok=True)
        
        conn = sqlite3.connect(
            self.database_path,
            check_same_thread=False,
            timeout=30.0,
            isolation_level=None  # Enable autocommit mode
        )
        
        # Enable foreign keys and WAL mode for better concurrent access
        conn.execute("PRAGMA foreign_keys = ON")
        conn.execute("PRAGMA journal_mode = WAL")
        conn.execute("PRAGMA synchronous = NORMAL")
        conn.execute("PRAGMA temp_store = MEMORY")
        conn.execute("PRAGMA mmap_size = 134217728")  # 128MB
        
        # Configure row factory for dict-like results
        conn.row_factory = self._dict_factory
        
        # SQLite cursors don't support context managers by default
        # We'll handle this in the get_cursor method instead
        
        with self._lock:
            self._all_connections.append(conn)
        
        return conn
    
    @staticmethod
    def _dict_factory(cursor, row):
        """Convert row to dictionary with JSON field parsing."""
        columns = [column[0] for column in cursor.description]
        result = dict(zip(columns, row))
        
        # Parse JSON fields that are stored as text
        json_fields = {
            'config', 'metadata', 'raw_payload', 'tool_calls', 'tool_outputs', 
            'context', 'user_data', 'channel_payload', 'preferences', 
            'old_preferences', 'new_preferences', 'args', 'env', 'command',
            'tags', 'tools_discovered', 'resources_discovered'
        }
        
        for field_name, value in result.items():
            if field_name in json_fields and value is not None and isinstance(value, str):
                try:
                    # Only parse if it looks like JSON (starts with { or [)
                    if value.strip().startswith(('{', '[')):
                        result[field_name] = json.loads(value)
                except (json.JSONDecodeError, ValueError):
                    # If parsing fails, keep as string
                    pass
        
        return result
    
    def get_connection(self) -> sqlite3.Connection:
        """Get a connection from the pool."""
        try:
            conn = self._pool.get(timeout=10)
            return conn
        except Empty:
            # If pool is empty, create a new connection
            logger.warning("Connection pool exhausted, creating new connection")
            return self._create_connection()
    
    def return_connection(self, conn: sqlite3.Connection):
        """Return a connection to the pool."""
        try:
            self._pool.put_nowait(conn)
        except Exception:
            # Pool is full, close the connection
            conn.close()
    
    def getconn(self) -> sqlite3.Connection:
        """Get a connection from the pool (PostgreSQL-style interface compatibility)."""
        return self.get_connection()
    
    def putconn(self, conn: sqlite3.Connection):
        """Return a connection to the pool (PostgreSQL-style interface compatibility)."""
        self.return_connection(conn)
    
    def close_all(self):
        """Close all connections in the pool."""
        with self._lock:
            # Close all connections in the pool
            while not self._pool.empty():
                try:
                    conn = self._pool.get_nowait()
                    conn.close()
                except Empty:
                    break
            
            # Close any remaining connections
            for conn in self._all_connections:
                try:
                    conn.close()
                except Exception:
                    pass
            
            self._all_connections.clear()

class SQLiteProvider(DatabaseProvider):
    """SQLite database provider implementation."""
    
    def __init__(self, database_path: str = None):
        self.database_path = database_path or self._get_default_database_path()
        self._pool: Optional[SQLiteConnectionPool] = None
        self._migrations_applied = set()
    
    def _get_default_database_path(self) -> str:
        """Get the default SQLite database path."""
        # Use environment variable if set, otherwise default to data directory
        db_path = os.environ.get("SQLITE_DATABASE_PATH")
        if db_path:
            return db_path
        
        # Create data directory if it doesn't exist
        data_dir = Path("data")
        data_dir.mkdir(exist_ok=True)
        
        return str(data_dir / "automagik.db")
    
    def get_database_type(self) -> str:
        """Get the database type identifier."""
        return "sqlite"
    
    def supports_feature(self, feature: str) -> bool:
        """Check if the provider supports a specific feature."""
        supported_features = {
            "jsonb": False,  # SQLite doesn't have native JSONB, but we can simulate it
            "json": True,    # SQLite supports JSON functions
            "uuid": True,    # We handle UUIDs as strings
            "foreign_keys": True,
            "transactions": True,
            "connection_pool": True,
            "async_operations": True,
            "concurrent_access": True,  # Limited compared to PostgreSQL
            "full_text_search": True,   # SQLite FTS
            "gin_indexes": False        # PostgreSQL specific
        }
        return supported_features.get(feature, False)
    
    def table_exists(self, table_name: str) -> bool:
        """Check if a table exists in the database."""
        try:
            result = self.execute_query(
                "SELECT name FROM sqlite_master WHERE type='table' AND name=?",
                (table_name,),
                fetch=True
            )
            return len(result) > 0
        except Exception as e:
            logger.error(f"Error checking if table {table_name} exists: {e}")
            return False
    
    def get_table_columns(self, table_name: str) -> List[str]:
        """Get list of column names for a table."""
        try:
            result = self.execute_query(
                f"PRAGMA table_info({table_name})",
                fetch=True
            )
            return [row['name'] for row in result]
        except Exception as e:
            logger.error(f"Error getting columns for table {table_name}: {e}")
            return []
    
    def generate_uuid(self) -> uuid.UUID:
        """Generate a new UUID."""
        return uuid.uuid4()
    
    def safe_uuid(self, value: Any) -> Any:
        """Convert UUID objects to strings for safe database use."""
        if isinstance(value, uuid.UUID):
            return str(value)
        return value
    
    def format_datetime(self, dt: datetime) -> str:
        """Format datetime for database storage."""
        return dt.isoformat()
    
    def parse_datetime(self, dt_str: str) -> datetime:
        """Parse datetime from database storage."""
        if isinstance(dt_str, datetime):
            return dt_str
        return datetime.fromisoformat(dt_str.replace('Z', '+00:00'))
    
    def handle_jsonb(self, data: Dict[str, Any]) -> Any:
        """Handle JSONB data for storage/retrieval - SQLite uses JSON text."""
        if data is None:
            return None
        if isinstance(data, (dict, list)):
            return json.dumps(data)
        return data
    
    def get_connection_pool(self, skip_health_check: bool = False) -> SQLiteConnectionPool:
        """Get or create a database connection pool."""
        if self._pool is None:
            logger.info(f"Creating SQLite connection pool for database: {self.database_path}")
            self._pool = SQLiteConnectionPool(self.database_path, max_connections=10)
            # Initialize schema if needed
            self._initialize_schema()
        
        return self._pool
    
    def _initialize_schema(self):
        """Initialize SQLite database schema if not already created."""
        try:
            with self.get_connection() as conn:
                # Check if core tables exist to determine if full schema initialization is needed
                cursor = conn.execute("SELECT name FROM sqlite_master WHERE type='table' AND name='agents'")
                if cursor.fetchone() is None:
                    logger.info("Initializing SQLite database schema...")
                    self._create_schema(conn)
                    logger.info("✅ SQLite database schema initialized successfully")
                else:
                    # Database already initialized – check for tables added by newer migrations
                    # This is a lightweight forward-compatibility safeguard so old databases
                    # created before the MCP + Tools refactor keep working without a manual
                    # migration step.
                    missing_table_statements = {
                        "mcp_configs": """
                        CREATE TABLE IF NOT EXISTS mcp_configs (
                            id TEXT PRIMARY KEY,
                            name TEXT UNIQUE NOT NULL,
                            config TEXT NOT NULL,
                            created_at TEXT NOT NULL DEFAULT (datetime('now')),
                            updated_at TEXT NOT NULL DEFAULT (datetime('now'))
                        );
                        CREATE INDEX IF NOT EXISTS idx_mcp_configs_name ON mcp_configs(name);
                        """,
                        "tools": """
                        CREATE TABLE IF NOT EXISTS tools (
                            id TEXT PRIMARY KEY DEFAULT (hex(randomblob(16))),
                            name TEXT NOT NULL UNIQUE,
                            type TEXT NOT NULL CHECK (type IN ('code', 'mcp', 'hybrid')),
                            description TEXT,
                            module_path TEXT,
                            function_name TEXT,
                            mcp_server_name TEXT,
                            mcp_tool_name TEXT,
                            parameters_schema TEXT,
                            capabilities TEXT DEFAULT '[]',
                            categories TEXT DEFAULT '[]',
                            enabled INTEGER DEFAULT 1,
                            agent_restrictions TEXT DEFAULT '[]',
                            execution_count INTEGER DEFAULT 0,
                            last_executed_at TEXT,
                            average_execution_time_ms INTEGER DEFAULT 0,
                            created_at TEXT NOT NULL DEFAULT (datetime('now')),
                            updated_at TEXT NOT NULL DEFAULT (datetime('now'))
                        );
                        CREATE INDEX IF NOT EXISTS idx_tools_name ON tools(name);
                        CREATE INDEX IF NOT EXISTS idx_tools_type ON tools(type);
                        CREATE INDEX IF NOT EXISTS idx_tools_enabled ON tools(enabled);
                        CREATE INDEX IF NOT EXISTS idx_tools_mcp_server ON tools(mcp_server_name) WHERE mcp_server_name IS NOT NULL;
                        """,
                        # tool_executions table is handled by migrations, not schema initialization
                        "workflow_processes": """
                        CREATE TABLE IF NOT EXISTS workflow_processes (
                            run_id TEXT PRIMARY KEY,
                            pid INTEGER,
                            status TEXT NOT NULL DEFAULT 'running',
                            workflow_name TEXT,
                            session_id TEXT,
                            user_id TEXT,
                            started_at TEXT DEFAULT (datetime('now')),
                            workspace_path TEXT,
                            last_heartbeat TEXT DEFAULT (datetime('now')),
                            process_info TEXT DEFAULT '{}',
                            created_at TEXT DEFAULT (datetime('now')),
                            updated_at TEXT DEFAULT (datetime('now'))
                        );
                        CREATE INDEX IF NOT EXISTS idx_workflow_processes_status ON workflow_processes(status);
                        CREATE INDEX IF NOT EXISTS idx_workflow_processes_started_at ON workflow_processes(started_at);
                        CREATE INDEX IF NOT EXISTS idx_workflow_processes_last_heartbeat ON workflow_processes(last_heartbeat);
                        CREATE INDEX IF NOT EXISTS idx_workflow_processes_session_id ON workflow_processes(session_id);
                        """
                    }

                    for table_name, ddl in missing_table_statements.items():
                        cursor = conn.execute("SELECT name FROM sqlite_master WHERE type='table' AND name=?", (table_name,))
                        if cursor.fetchone() is None:
                            logger.info(f"Adding missing table '{table_name}' to existing SQLite database…")
                            conn.executescript(ddl)
                            conn.commit()
                            logger.info(f"✅ Created table '{table_name}' and related indexes")
        except Exception as e:
            logger.error(f"Failed to initialize or upgrade SQLite schema: {e}")
            raise
    
    def _create_schema(self, conn: sqlite3.Connection):
        """Create the complete database schema for SQLite."""
        schema_sql = """
        -- Create users table
        CREATE TABLE IF NOT EXISTS users (
            id TEXT PRIMARY KEY,
            email TEXT UNIQUE,
            phone_number TEXT,
            user_data TEXT DEFAULT '{}',
            created_at TEXT NOT NULL DEFAULT (datetime('now')),
            updated_at TEXT NOT NULL DEFAULT (datetime('now'))
        );

        -- Create agents table
        CREATE TABLE IF NOT EXISTS agents (
            id INTEGER PRIMARY KEY AUTOINCREMENT,
            name TEXT NOT NULL UNIQUE,
            type TEXT NOT NULL,
            model TEXT NOT NULL,
            description TEXT,
            version TEXT,
            config TEXT DEFAULT '{}',
            active INTEGER DEFAULT 1,
            run_id INTEGER DEFAULT 0,
            system_prompt TEXT,
            active_default_prompt_id INTEGER,
            created_at TEXT NOT NULL DEFAULT (datetime('now')),
            updated_at TEXT NOT NULL DEFAULT (datetime('now'))
        );

        -- Create sessions table
        CREATE TABLE IF NOT EXISTS sessions (
            id TEXT PRIMARY KEY,
            user_id TEXT,
            agent_id INTEGER,
            agent_name TEXT,
            name TEXT,
            platform TEXT,
            metadata TEXT DEFAULT '{}',
            created_at TEXT NOT NULL DEFAULT (datetime('now')),
            updated_at TEXT NOT NULL DEFAULT (datetime('now')),
            run_finished_at TEXT,
            message_count INTEGER DEFAULT 0,
            FOREIGN KEY (user_id) REFERENCES users(id) ON DELETE SET NULL,
            FOREIGN KEY (agent_id) REFERENCES agents(id) ON DELETE CASCADE
        );

        -- Create messages table
        CREATE TABLE IF NOT EXISTS messages (
            id TEXT PRIMARY KEY,
            session_id TEXT,
            user_id TEXT,
            agent_id INTEGER,
            role TEXT NOT NULL,
            text_content TEXT,
            media_url TEXT,
            mime_type TEXT,
            message_type TEXT,
            raw_payload TEXT DEFAULT '{}',
            tool_calls TEXT DEFAULT '{}',
            tool_outputs TEXT DEFAULT '{}',
            system_prompt TEXT,
            user_feedback TEXT,
            flagged TEXT,
            context TEXT DEFAULT '{}',
            channel_payload TEXT DEFAULT '{}',
            usage TEXT,
            created_at TEXT NOT NULL DEFAULT (datetime('now')),
            updated_at TEXT NOT NULL DEFAULT (datetime('now')),
            FOREIGN KEY (session_id) REFERENCES sessions(id) ON DELETE CASCADE,
            FOREIGN KEY (user_id) REFERENCES users(id) ON DELETE SET NULL,
            FOREIGN KEY (agent_id) REFERENCES agents(id) ON DELETE CASCADE
        );

        -- Create memories table
        CREATE TABLE IF NOT EXISTS memories (
            id TEXT PRIMARY KEY,
            name TEXT NOT NULL,
            description TEXT,
            content TEXT,
            session_id TEXT,
            user_id TEXT,
            agent_id INTEGER,
            read_mode TEXT,
            access TEXT,
            metadata TEXT DEFAULT '{}',
            created_at TEXT NOT NULL DEFAULT (datetime('now')),
            updated_at TEXT NOT NULL DEFAULT (datetime('now')),
            FOREIGN KEY (session_id) REFERENCES sessions(id) ON DELETE CASCADE,
            FOREIGN KEY (user_id) REFERENCES users(id) ON DELETE SET NULL,
            FOREIGN KEY (agent_id) REFERENCES agents(id) ON DELETE CASCADE
        );

        -- Create prompts table
        CREATE TABLE IF NOT EXISTS prompts (
            id INTEGER PRIMARY KEY AUTOINCREMENT,
            agent_id INTEGER NOT NULL,
            prompt_text TEXT NOT NULL,
            version INTEGER NOT NULL DEFAULT 1,
            is_active INTEGER NOT NULL DEFAULT 0,
            is_default_from_code INTEGER NOT NULL DEFAULT 0,
            status_key TEXT NOT NULL DEFAULT 'default',
            name TEXT,
            created_at TEXT NOT NULL DEFAULT (datetime('now')),
            updated_at TEXT NOT NULL DEFAULT (datetime('now')),
            FOREIGN KEY (agent_id) REFERENCES agents(id) ON DELETE CASCADE,
            UNIQUE(agent_id, status_key, version)
        );

        -- Create mcp_servers table (comprehensive version matching PostgreSQL)
        CREATE TABLE IF NOT EXISTS mcp_servers (
            id INTEGER PRIMARY KEY AUTOINCREMENT,
            name TEXT NOT NULL UNIQUE,
            server_type TEXT NOT NULL CHECK (server_type IN ('stdio', 'http')),
            description TEXT,
            
            -- Server connection configuration
            command TEXT, -- JSON array of command parts for stdio servers
            env TEXT DEFAULT '{}', -- Environment variables as key-value pairs
            http_url TEXT, -- URL for HTTP servers
            
            -- Server behavior configuration
            auto_start INTEGER NOT NULL DEFAULT 1,
            max_retries INTEGER NOT NULL DEFAULT 3,
            timeout_seconds INTEGER NOT NULL DEFAULT 30,
            tags TEXT DEFAULT '[]', -- JSON array of tags for categorization
            priority INTEGER NOT NULL DEFAULT 0,
            
            -- Server state tracking
            status TEXT NOT NULL DEFAULT 'stopped' CHECK (status IN ('stopped', 'starting', 'running', 'error', 'stopping')),
            enabled INTEGER NOT NULL DEFAULT 1,
            started_at TEXT,
            last_error TEXT,
            error_count INTEGER NOT NULL DEFAULT 0,
            connection_attempts INTEGER NOT NULL DEFAULT 0,
            last_ping TEXT,
            
            -- Discovery results
            tools_discovered TEXT DEFAULT '[]', -- JSON array of discovered tool names
            resources_discovered TEXT DEFAULT '[]', -- JSON array of discovered resource URIs
            
            -- Audit trail
            created_at TEXT NOT NULL DEFAULT (datetime('now')),
            updated_at TEXT NOT NULL DEFAULT (datetime('now')),
            last_started TEXT,
            last_stopped TEXT
        );

        -- Create agent_mcp_servers table
        CREATE TABLE IF NOT EXISTS agent_mcp_servers (
            id INTEGER PRIMARY KEY AUTOINCREMENT,
            agent_id INTEGER NOT NULL,
            mcp_server_id INTEGER NOT NULL,
            created_at TEXT NOT NULL DEFAULT (datetime('now')),
            updated_at TEXT NOT NULL DEFAULT (datetime('now')),
            FOREIGN KEY (agent_id) REFERENCES agents(id) ON DELETE CASCADE,
            FOREIGN KEY (mcp_server_id) REFERENCES mcp_servers(id) ON DELETE CASCADE,
            UNIQUE(agent_id, mcp_server_id)
        );

        -- Create preferences table
        CREATE TABLE IF NOT EXISTS preferences (
            id INTEGER PRIMARY KEY AUTOINCREMENT,
            user_id TEXT NOT NULL,
            category TEXT NOT NULL,
            preferences TEXT DEFAULT '{}',
            created_at TEXT NOT NULL DEFAULT (datetime('now')),
            updated_at TEXT NOT NULL DEFAULT (datetime('now')),
            FOREIGN KEY (user_id) REFERENCES users(id) ON DELETE CASCADE,
            UNIQUE(user_id, category)
        );

        -- Create preference_history table
        CREATE TABLE IF NOT EXISTS preference_history (
            id INTEGER PRIMARY KEY AUTOINCREMENT,
            preference_id INTEGER NOT NULL,
            old_preferences TEXT,
            new_preferences TEXT,
            changed_at TEXT NOT NULL DEFAULT (datetime('now')),
            FOREIGN KEY (preference_id) REFERENCES preferences(id) ON DELETE CASCADE
        );

        -- Create new simplified mcp_configs table (NMSTX-253 Refactor)
        CREATE TABLE IF NOT EXISTS mcp_configs (
            id TEXT PRIMARY KEY,
            name TEXT UNIQUE NOT NULL,
            config TEXT NOT NULL,
            created_at TEXT NOT NULL DEFAULT (datetime('now')),
            updated_at TEXT NOT NULL DEFAULT (datetime('now'))
        );

        -- Create tools table for unified tool management
        CREATE TABLE IF NOT EXISTS tools (
            id TEXT PRIMARY KEY DEFAULT (hex(randomblob(16))),
            name TEXT NOT NULL UNIQUE,
            type TEXT NOT NULL CHECK (type IN ('code', 'mcp', 'hybrid')),
            description TEXT,
            
            -- For code tools
            module_path TEXT,
            function_name TEXT,
            
            -- For MCP tools  
            mcp_server_name TEXT,
            mcp_tool_name TEXT,
            
            -- Tool metadata
            parameters_schema TEXT,
            capabilities TEXT DEFAULT '[]',
            categories TEXT DEFAULT '[]',
            
            -- Tool configuration
            enabled INTEGER DEFAULT 1,
            agent_restrictions TEXT DEFAULT '[]',
            
            -- Execution metadata
            execution_count INTEGER DEFAULT 0,
            last_executed_at TEXT,
            average_execution_time_ms INTEGER DEFAULT 0,
            
            -- Audit fields
            created_at TEXT NOT NULL DEFAULT (datetime('now')),
            updated_at TEXT NOT NULL DEFAULT (datetime('now'))
        );

        -- Create indexes for better performance
        CREATE INDEX IF NOT EXISTS idx_messages_session_id ON messages(session_id);
        CREATE INDEX IF NOT EXISTS idx_messages_user_id ON messages(user_id);
        CREATE INDEX IF NOT EXISTS idx_messages_agent_id ON messages(agent_id);
        CREATE INDEX IF NOT EXISTS idx_sessions_user_id ON sessions(user_id);
        CREATE INDEX IF NOT EXISTS idx_sessions_agent_id ON sessions(agent_id);
        CREATE INDEX IF NOT EXISTS idx_memories_session_id ON memories(session_id);
        CREATE INDEX IF NOT EXISTS idx_memories_user_id ON memories(user_id);
        CREATE INDEX IF NOT EXISTS idx_memories_agent_id ON memories(agent_id);
        CREATE INDEX IF NOT EXISTS idx_prompts_agent_id_status_key ON prompts(agent_id, status_key);
        CREATE INDEX IF NOT EXISTS idx_prompts_active ON prompts(agent_id, status_key, is_active);
        
        -- MCP server indexes
        CREATE INDEX IF NOT EXISTS idx_mcp_servers_name ON mcp_servers(name);
        CREATE INDEX IF NOT EXISTS idx_mcp_servers_status ON mcp_servers(status);
        CREATE INDEX IF NOT EXISTS idx_mcp_servers_enabled ON mcp_servers(enabled);
        CREATE INDEX IF NOT EXISTS idx_mcp_servers_type ON mcp_servers(server_type);
        CREATE INDEX IF NOT EXISTS idx_mcp_servers_auto_start ON mcp_servers(auto_start, enabled);
        
        -- Agent MCP server assignment indexes
        CREATE INDEX IF NOT EXISTS idx_agent_mcp_servers_agent_id ON agent_mcp_servers(agent_id);
        CREATE INDEX IF NOT EXISTS idx_agent_mcp_servers_server_id ON agent_mcp_servers(mcp_server_id);
        CREATE INDEX IF NOT EXISTS idx_mcp_servers_agent_status ON agent_mcp_servers(agent_id, mcp_server_id);
        
        -- New MCP configs indexes (NMSTX-253 Refactor)
        CREATE INDEX IF NOT EXISTS idx_mcp_configs_name ON mcp_configs(name);
        
        -- Tools table indexes
        CREATE INDEX IF NOT EXISTS idx_tools_name ON tools(name);
        CREATE INDEX IF NOT EXISTS idx_tools_type ON tools(type);
        CREATE INDEX IF NOT EXISTS idx_tools_enabled ON tools(enabled);
        CREATE INDEX IF NOT EXISTS idx_tools_mcp_server ON tools(mcp_server_name) WHERE mcp_server_name IS NOT NULL;

        -- ---------------------------------------------
        -- Workflow execution process tracking (NMSTX-317)
        -- ---------------------------------------------

        -- The workflow_processes table keeps a lightweight heartbeat of all
        -- workflow runs that are currently executing (or have executed
        -- recently) inside the Automagik worker pool.  The data is used for
        -- real-time monitoring in the UI and to implement the emergency kill
        -- endpoint.  It purposely lives outside of the Jobs / Sessions
        -- hierarchy so that a stuck workflow can always be cleaned up even if
        -- higher-level records are corrupted.

        CREATE TABLE IF NOT EXISTS workflow_processes (
            run_id TEXT PRIMARY KEY,
            pid INTEGER,
            status TEXT NOT NULL DEFAULT 'running',
            workflow_name TEXT,
            session_id TEXT,
            user_id TEXT,
            started_at TEXT DEFAULT (datetime('now')),
            workspace_path TEXT,
            last_heartbeat TEXT DEFAULT (datetime('now')),
            process_info TEXT DEFAULT '{}',
            created_at TEXT DEFAULT (datetime('now')),
            updated_at TEXT DEFAULT (datetime('now'))
        );

        CREATE INDEX IF NOT EXISTS idx_workflow_processes_status ON workflow_processes(status);
        CREATE INDEX IF NOT EXISTS idx_workflow_processes_started_at ON workflow_processes(started_at);
        CREATE INDEX IF NOT EXISTS idx_workflow_processes_last_heartbeat ON workflow_processes(last_heartbeat);
        CREATE INDEX IF NOT EXISTS idx_workflow_processes_session_id ON workflow_processes(session_id);

        -- Enable foreign key constraints
        PRAGMA foreign_keys = ON;
        """
        
        # Execute schema creation
        conn.executescript(schema_sql)
        conn.commit()
    
    @contextmanager
    def get_connection(self) -> Generator:
        """Get a database connection from the pool."""
        pool = self.get_connection_pool()
        conn = None
        try:
            conn = pool.get_connection()
            yield conn
        finally:
            if conn:
                pool.return_connection(conn)
    
    @contextmanager
    def get_cursor(self, commit: bool = False) -> Generator:
        """Get a database cursor with automatic commit/rollback."""
        with self.get_connection() as conn:
            cursor = conn.cursor()
            try:
                yield cursor
                if commit:
                    conn.commit()
            except Exception as e:
                conn.rollback()
                logger.error(f"Database error: {str(e)}")
                raise
            finally:
                cursor.close()
    
    def _convert_params_to_sqlite(self, params: Union[tuple, list, dict, None]) -> Union[tuple, list, dict, None]:
        """Convert parameters to SQLite-compatible types."""
        if params is None:
            return None
        
        def convert_value(value):
            # Convert UUID objects to strings
            if hasattr(value, '__class__') and value.__class__.__name__ == 'UUID':
                return str(value)
            # Convert datetime objects to ISO format strings
            elif hasattr(value, 'isoformat'):
                return value.isoformat()
            # Convert boolean values to integers for SQLite (do this before checking int since bool is subclass of int)
            elif isinstance(value, bool):
                return 1 if value else 0
            # Convert other non-basic types to strings
            elif value is not None and not isinstance(value, (str, int, float, bytes, type(None))):
                return str(value)
            return value
        
        if isinstance(params, (tuple, list)):
            converted = [convert_value(param) for param in params]
            return tuple(converted) if isinstance(params, tuple) else converted
        elif isinstance(params, dict):
            return {key: convert_value(value) for key, value in params.items()}
        else:
            return params

    def execute_query(
        self, 
        query: str, 
        params: Union[tuple, list, dict, None] = None, 
        fetch: bool = True, 
        commit: bool = True
    ) -> List[Dict[str, Any]]:
        """Execute a database query and return the results."""
        # Convert PostgreSQL-style queries to SQLite compatible format
        query = self._convert_query_to_sqlite(query)
        # Convert parameters to SQLite-compatible types
        converted_params = self._convert_params_to_sqlite(params)
        
        with self.get_cursor(commit=commit) as cursor:
            if converted_params:
                cursor.execute(query, converted_params)
            else:
                cursor.execute(query)
            
            if fetch:
                # SQLite with dict factory returns rows as dicts
                return cursor.fetchall()
            return []
    
    def execute_batch(
        self, 
        query: str, 
        params_list: List[Tuple], 
        commit: bool = True
    ) -> None:
        """Execute a batch query with multiple parameter sets."""
        query = self._convert_query_to_sqlite(query)
        # Convert all parameter sets to SQLite-compatible types
        converted_params_list = [self._convert_params_to_sqlite(params) for params in params_list]
        
        with self.get_cursor(commit=commit) as cursor:
            cursor.executemany(query, converted_params_list)
    
    def _convert_query_to_sqlite(self, query: str) -> str:
        """Convert PostgreSQL-specific query syntax to SQLite."""
        import re
        
        # Convert parameter placeholders from PostgreSQL (%s) to SQLite (?)
        converted_query = query.replace('%s', '?')
        
        # Basic conversions for common patterns
        conversions = [
            # PostgreSQL CURRENT_TIMESTAMP to SQLite
            ("CURRENT_TIMESTAMP", "datetime('now')"),
            ("NOW()", "datetime('now')"),
            # PostgreSQL boolean literals
            ("TRUE", "1"),
            ("FALSE", "0"),
            # PostgreSQL SERIAL to INTEGER PRIMARY KEY AUTOINCREMENT
            ("SERIAL PRIMARY KEY", "INTEGER PRIMARY KEY AUTOINCREMENT"),
            # PostgreSQL UUID default to TEXT
            ("UUID PRIMARY KEY DEFAULT gen_random_uuid()", "TEXT PRIMARY KEY"),
            # PostgreSQL TIMESTAMPTZ to TEXT
            ("TIMESTAMPTZ", "TEXT"),
            ("TIMESTAMP WITH TIME ZONE", "TEXT"),
            # PostgreSQL JSONB to TEXT
            ("JSONB", "TEXT"),
            # PostgreSQL string concatenation
            ("||", "||"),  # SQLite supports this
            # PostgreSQL ILIKE to SQLite (case-insensitive)
            (" ILIKE ", " LIKE "),
            # PostgreSQL LIMIT/OFFSET syntax (SQLite supports this)
            # PostgreSQL ON CONFLICT clauses
            ("ON CONFLICT DO NOTHING", "OR IGNORE"),
        ]
        
        for pg_syntax, sqlite_syntax in conversions:
            converted_query = converted_query.replace(pg_syntax, sqlite_syntax)
        
        # Handle PostgreSQL-specific type casting first
        # PostgreSQL: '[]'::json -> SQLite: '[]'
        converted_query = re.sub(r"'([^']+)'::json", r"'\1'", converted_query, flags=re.IGNORECASE)
        
        # Handle complex COALESCE with JSON_AGG and FILTER
        # PostgreSQL: COALESCE(JSON_AGG(...) FILTER (...), '[]')
        # SQLite: Use simpler GROUP_CONCAT approach
        complex_coalesce_pattern = r"COALESCE\(\s*JSON_AGG\(([^)]+)\s+ORDER\s+BY\s+[^)]+\)\s+FILTER\s+\([^)]+\),\s*'(\[\])'\s*\)"
        match = re.search(complex_coalesce_pattern, converted_query, re.IGNORECASE)
        if match:
            column_expr = match.group(1).strip()
            match.group(2)
            # Simple SQLite replacement that creates a JSON-like array
            replacement = f"'[' || COALESCE(GROUP_CONCAT('\"' || {column_expr} || '\"'), '') || ']'"
            converted_query = re.sub(complex_coalesce_pattern, replacement, converted_query, flags=re.IGNORECASE)
        
        # Handle standalone JSON_AGG with FILTER
        json_agg_filter_pattern = r'JSON_AGG\(([^)]+)\s+ORDER\s+BY\s+[^)]+\)\s+FILTER\s+\([^)]+\)'
        if re.search(json_agg_filter_pattern, converted_query, re.IGNORECASE):
            converted_query = re.sub(
                json_agg_filter_pattern,
                r"'[' || COALESCE(GROUP_CONCAT('\"' || \1 || '\"'), '') || ']'",
                converted_query,
                flags=re.IGNORECASE
            )
        
        # Handle simple JSON_AGG without FILTER
        simple_json_agg_pattern = r'JSON_AGG\(([^)]+)\)'
        converted_query = re.sub(
            simple_json_agg_pattern,
            r"'[' || COALESCE(GROUP_CONCAT('\"' || \1 || '\"'), '') || ']'",
            converted_query,
            flags=re.IGNORECASE
        )
        
        # Handle remaining COALESCE patterns with JSON casting
        coalesce_json_pattern = r"COALESCE\(([^,]+),\s*'(\[\])'\)"
        converted_query = re.sub(
            coalesce_json_pattern,
            r"COALESCE(\1, '\2')",
            converted_query,
            flags=re.IGNORECASE
        )
        
        # Handle PostgreSQL boolean literals in WHERE clauses
        converted_query = re.sub(r'\bTRUE\b', '1', converted_query, flags=re.IGNORECASE)
        converted_query = re.sub(r'\bFALSE\b', '0', converted_query, flags=re.IGNORECASE)
        
        # Handle PostgreSQL JSON containment operator @> for SQLite
        # PostgreSQL: config->'agents' @> '[{"agent_name"}]'
        # SQLite: JSON_SEARCH(config, 'one', 'agent_name', NULL, '$.agents[*]') IS NOT NULL
        json_contains_pattern = r"([a-zA-Z_]+)->'([^']+)'\s+@>\s+(%s|\?)"
        if re.search(json_contains_pattern, converted_query):
            # For now, replace with a simpler LIKE pattern for SQLite
            # This is a simplified approach - full JSON path queries would be more complex
            converted_query = re.sub(
                r"([a-zA-Z_]+)->'([^']+)'\s+@>\s+(%s|\?)",
                r"json_extract(\1, '$.\2') LIKE '%'||replace(replace(\3, '[', ''), ']', '')||'%'",
                converted_query
            )
        
        # Handle ORDER BY with NULLS LAST/FIRST (PostgreSQL) to SQLite equivalent
        # PostgreSQL: ORDER BY column NULLS LAST
        # SQLite: ORDER BY column IS NULL, column
        nulls_last_pattern = r'ORDER BY\s+([^,\s]+)\s+NULLS\s+LAST'
        converted_query = re.sub(
            nulls_last_pattern, 
            r'ORDER BY \1 IS NULL, \1',
            converted_query,
            flags=re.IGNORECASE
        )
        
        # PostgreSQL: ORDER BY column NULLS FIRST  
        # SQLite: ORDER BY column IS NULL DESC, column
        nulls_first_pattern = r'ORDER BY\s+([^,\s]+)\s+NULLS\s+FIRST'
        converted_query = re.sub(
            nulls_first_pattern,
            r'ORDER BY \1 IS NULL DESC, \1', 
            converted_query,
            flags=re.IGNORECASE
        )
        
        return converted_query
    
    def close_connection_pool(self) -> None:
        """Close the database connection pool."""
        if self._pool:
            self._pool.close_all()
            self._pool = None
            logger.info("Closed all SQLite database connections")
    
    def check_migrations(self, connection) -> Tuple[bool, List[str]]:
        """Check if all migrations are applied."""
        try:
            # Create migrations table if it doesn't exist
            connection.execute("""
                CREATE TABLE IF NOT EXISTS migrations (
                    id INTEGER PRIMARY KEY AUTOINCREMENT,
                    name TEXT NOT NULL UNIQUE,
                    checksum TEXT NOT NULL,
                    applied_at TEXT NOT NULL DEFAULT (datetime('now')),
                    status TEXT NOT NULL DEFAULT 'applied'
                )
            """)
            connection.commit()
            
            # Get applied migrations
            cursor = connection.cursor()
            cursor.execute("SELECT name FROM migrations WHERE status = 'applied'")
            applied_migrations = {row['name'] for row in cursor.fetchall()}
            
<<<<<<< HEAD
            # Get the migrations directory path - check SQLite-specific first
            sqlite_migrations_dir = Path("src/db/migrations/sqlite")
            base_migrations_dir = Path("src/db/migrations")
            
            if sqlite_migrations_dir.exists():
                migrations_dir = sqlite_migrations_dir
                logger.info(f"Using SQLite-specific migrations directory: {migrations_dir}")
            else:
                migrations_dir = base_migrations_dir
                logger.info(f"Using base migrations directory: {migrations_dir}")
            
            if not migrations_dir.exists():
=======
            # Get the migrations directory path
            base_migrations_dir = Path("src/db/migrations")
            if not base_migrations_dir.exists():
>>>>>>> 7d29bfaa
                logger.warning("No migrations directory found")
                return True, []
            
            # Use database-specific directory if it exists
            sqlite_migrations_dir = base_migrations_dir / "sqlite"
            if sqlite_migrations_dir.exists():
                migrations_dir = sqlite_migrations_dir
            else:
                migrations_dir = base_migrations_dir
            
            # Get all SQL files and sort them by name (which includes timestamp)
            migration_files = sorted(migrations_dir.glob("*.sql"))
            
            if not migration_files:
                return True, []
            
            # Check for pending migrations
            pending_migrations = []
            for migration_file in migration_files:
                migration_name = migration_file.name
                # Skip PostgreSQL-specific migrations for SQLite (only if in base directory)
                if migrations_dir == base_migrations_dir and migration_name == "00000000_000000_create_initial_schema.sql":
                    # Skip PostgreSQL-specific initial schema
                    continue
                    
                if migration_name not in applied_migrations:
                    pending_migrations.append(migration_name)
            
            return len(pending_migrations) == 0, pending_migrations
            
        except Exception as e:
            logger.error(f"Error checking migrations: {e}")
            return False, []
    
    def apply_migrations(self, migrations_dir: str) -> bool:
        """Apply pending migrations."""
        try:
            migrations_path = Path(migrations_dir)
            if not migrations_path.exists():
                logger.warning(f"Migrations directory {migrations_dir} does not exist")
                return True
            
            with self.get_connection() as conn:
                # Create a basic migration manager for SQLite
                # Note: We use a simple approach since MigrationManager is designed for PostgreSQL
                
                # Create migrations table if it doesn't exist
                conn.execute("""
                    CREATE TABLE IF NOT EXISTS migrations (
                        id INTEGER PRIMARY KEY AUTOINCREMENT,
                        name TEXT NOT NULL UNIQUE,
                        checksum TEXT NOT NULL,
                        applied_at TEXT NOT NULL DEFAULT (datetime('now')),
                        status TEXT NOT NULL DEFAULT 'applied'
                    )
                """)
                conn.commit()
                
                # Get applied migrations
                cursor = conn.cursor()
                cursor.execute("SELECT name FROM migrations WHERE status = 'applied'")
                applied_migrations = {row['name'] for row in cursor.fetchall()}
                
                # Use database-specific directory if it exists
                base_migrations_dir = migrations_path
                sqlite_migrations_dir = base_migrations_dir / "sqlite"
                if sqlite_migrations_dir.exists():
                    actual_migrations_dir = sqlite_migrations_dir
                    logger.info(f"Using SQLite-specific migrations directory: {actual_migrations_dir}")
                else:
                    actual_migrations_dir = base_migrations_dir
                    logger.info(f"Using base migrations directory: {actual_migrations_dir}")
                
                # Get all migration files
                migration_files = sorted(actual_migrations_dir.glob("*.sql"))
                
                for migration_file in migration_files:
                    migration_name = migration_file.name
                    
                    # Skip PostgreSQL-specific migrations for SQLite (only if in base directory)
                    if actual_migrations_dir == base_migrations_dir and migration_name == "00000000_000000_create_initial_schema.sql":
                        logger.info(f"Migration '{migration_name}' is PostgreSQL-specific, skipping for SQLite.")
                        continue
                    
                    if migration_name in applied_migrations:
                        continue
                    
                    logger.info(f"Applying migration: {migration_name}")
                    
                    # Read and convert migration SQL
                    migration_sql = migration_file.read_text()
                    migration_sql = self._convert_migration_to_sqlite(migration_sql)
                    
                    # Calculate checksum
                    import hashlib
                    checksum = hashlib.sha256(migration_sql.encode()).hexdigest()
                    
                    try:
                        # Execute migration using executescript for better transaction handling
                        # This ensures all statements are executed within a single transaction
                        conn.executescript(migration_sql)
                        
                        # Record migration as applied in a separate transaction
                        conn.execute(
                            "INSERT INTO migrations (name, checksum, status) VALUES (?, ?, 'applied')",
                            (migration_name, checksum)
                        )
                        
                        conn.commit()
                        logger.info(f"Successfully applied migration: {migration_name}")
                        
                    except Exception as e:
                        conn.rollback()
                        error_msg = str(e).lower()
                        
                        # Handle idempotent migration errors - these are safe to ignore
                        if any(phrase in error_msg for phrase in [
                            "duplicate column name", 
                            "already exists", 
                            "table already exists",
                            "index already exists"
                        ]):
                            logger.info(f"Migration {migration_name} changes already exist, marking as applied")
                            # Record as applied since the changes already exist
                            conn.execute(
                                "INSERT INTO migrations (name, checksum, status) VALUES (?, ?, 'applied')",
                                (migration_name, checksum)
                            )
                            conn.commit()
                        else:
                            logger.error(f"Failed to apply migration {migration_name}: {e}")
                            return False
                
                return True
                
        except Exception as e:
            logger.error(f"Error applying migrations: {e}")
            return False
    
    def _convert_migration_to_sqlite(self, migration_sql: str) -> str:
        """Convert PostgreSQL migration SQL to SQLite compatible format."""
        import re
        
        # First, handle PostgreSQL DO blocks and functions - convert them to SQLite equivalents
        converted_sql = self._handle_do_blocks(migration_sql)
        
        # Remove PostgreSQL specific statements that SQLite doesn't support
        # Remove RAISE NOTICE statements
        converted_sql = re.sub(r'RAISE\s+NOTICE\s+[^;]+;', '', converted_sql, flags=re.IGNORECASE)
        
        # Remove COMMENT ON statements (SQLite doesn't support them)
        converted_sql = re.sub(r'COMMENT\s+ON\s+[^;]+;', '', converted_sql, flags=re.IGNORECASE)
        
        # Convert common PostgreSQL syntax to SQLite
        conversions = [
            # UUID type to TEXT
            ("UUID", "TEXT"),
            # JSONB to TEXT (we'll store JSON as text)
            ("JSONB", "TEXT"),
            # SERIAL to INTEGER PRIMARY KEY AUTOINCREMENT
            ("SERIAL PRIMARY KEY", "INTEGER PRIMARY KEY AUTOINCREMENT"),
            ("SERIAL", "INTEGER"),
            # TIMESTAMP to TEXT (SQLite doesn't have native timestamp)
            ("TIMESTAMP", "TEXT"),
            ("TIMESTAMPTZ", "TEXT"),
            # Boolean type (SQLite uses INTEGER for boolean)
            ("BOOLEAN", "INTEGER"),
            # Default values
            ("DEFAULT NOW()", "DEFAULT (datetime('now'))"),
            ("DEFAULT CURRENT_TIMESTAMP", "DEFAULT (datetime('now'))"),
            ("NOW()", "(datetime('now'))"),
            ("DEFAULT TRUE", "DEFAULT 1"),
            ("DEFAULT FALSE", "DEFAULT 0"),
            # Remove PostgreSQL-specific extensions and functions
            ("CREATE EXTENSION IF NOT EXISTS", "-- CREATE EXTENSION IF NOT EXISTS"),
            # Convert GIN indexes to regular indexes (SQLite doesn't support GIN)
            ("USING gin", ""),
            ("USING GIN", ""),
            # Convert PostgreSQL operators
            ("->", "->"),  # SQLite supports JSON operators in newer versions
            ("->>", "->>"),
        ]
        
        for pg_syntax, sqlite_syntax in conversions:
            converted_sql = converted_sql.replace(pg_syntax, sqlite_syntax)
        
        # Remove IF NOT EXISTS from ALTER TABLE (SQLite doesn't support it well)
        converted_sql = converted_sql.replace("ADD COLUMN IF NOT EXISTS", "ADD COLUMN")
        
        return converted_sql
    
    def _handle_do_blocks(self, migration_sql: str) -> str:
        """Convert PostgreSQL blocks, functions, and complex syntax to SQLite equivalents."""
        import re
        
        # Handle DO blocks by removing them entirely for SQLite
        # SQLite doesn't support procedural code, so we strip them out
        do_pattern = r'DO\s+\$\$.*?\$\$;'
        migration_sql = re.sub(do_pattern, '-- PostgreSQL DO block removed for SQLite compatibility', migration_sql, flags=re.DOTALL | re.IGNORECASE)
        
        # Remove PostgreSQL functions (CREATE OR REPLACE FUNCTION ... $$ LANGUAGE plpgsql;)
        function_pattern = r'CREATE\s+OR\s+REPLACE\s+FUNCTION.*?\$\$\s+LANGUAGE.*?;'
        migration_sql = re.sub(function_pattern, '-- PostgreSQL function removed for SQLite compatibility', migration_sql, flags=re.DOTALL | re.IGNORECASE)
        
        # Remove PostgreSQL triggers that use functions
        trigger_pattern = r'CREATE\s+TRIGGER\s+\w+.*?EXECUTE\s+FUNCTION.*?;'
        migration_sql = re.sub(trigger_pattern, '-- PostgreSQL trigger removed for SQLite compatibility', migration_sql, flags=re.DOTALL | re.IGNORECASE)
        
        # Remove DROP TRIGGER statements since we're not creating them
        drop_trigger_pattern = r'DROP\s+TRIGGER\s+IF\s+EXISTS.*?;'
        migration_sql = re.sub(drop_trigger_pattern, '-- DROP TRIGGER removed for SQLite compatibility', migration_sql, flags=re.IGNORECASE)
        
        # Remove PostgreSQL-specific constraint syntax
        constraint_patterns = [
            r'ADD\s+CONSTRAINT\s+\w+\s+CHECK\s*\([^)]*\?\s*[^)]*\);?',  # JSON ? operator constraints
            r'WHERE\s+\([^)]*\)\s*::\s*boolean\s*=\s*true',  # PostgreSQL boolean casting in WHERE
            r'jsonb_typeof\([^)]*\)\s*=\s*[\'"][^\'"]*[\'"]',  # jsonb_typeof function
        ]
        
        for pattern in constraint_patterns:
            migration_sql = re.sub(pattern, '-- PostgreSQL constraint removed for SQLite compatibility', migration_sql, flags=re.IGNORECASE)
        
        # Remove CREATE TABLE ... AS SELECT (backup tables)
        backup_table_pattern = r'CREATE\s+TABLE\s+IF\s+NOT\s+EXISTS\s+\w+_backup\s+AS\s+SELECT.*?;'
        migration_sql = re.sub(backup_table_pattern, '-- Backup table creation removed for SQLite compatibility', migration_sql, flags=re.DOTALL | re.IGNORECASE)
        
        return migration_sql
    
    def verify_health(self) -> bool:
        """Verify database health and migrations status."""
        try:
            with self.get_connection() as conn:
                # Test basic connectivity
                conn.execute("SELECT 1")
                
                # Check migrations
                is_healthy, pending_migrations = self.check_migrations(conn)
                
                if not is_healthy:
                    logger.warning("Database migrations are not up to date!")
                    logger.warning("Pending migrations:")
                    for migration in pending_migrations:
                        logger.warning(f"  - {migration}")
                    logger.warning("\\nPlease run 'automagik agents db init' to apply pending migrations.")
                    return False
                
                return True
                
        except Exception as e:
            logger.error(f"Failed to verify database health: {e}")
            return False
    
    # Async wrappers
    async def async_execute_query(
        self,
        query: str,
        params: Union[tuple, dict, None] = None,
        *,
        fetch: bool = True,
        commit: bool = True,
    ):
        """Async wrapper around execute_query that runs in a threadpool."""
        return await run_in_threadpool(self.execute_query, query, params, fetch, commit)

    async def async_execute_batch(
        self,
        query: str,
        params_list: List[Tuple],
        *,
        commit: bool = True,
    ):
        """Async wrapper around execute_batch that runs in a threadpool."""
        return await run_in_threadpool(self.execute_batch, query, params_list, commit)<|MERGE_RESOLUTION|>--- conflicted
+++ resolved
@@ -880,33 +880,20 @@
             cursor.execute("SELECT name FROM migrations WHERE status = 'applied'")
             applied_migrations = {row['name'] for row in cursor.fetchall()}
             
-<<<<<<< HEAD
             # Get the migrations directory path - check SQLite-specific first
-            sqlite_migrations_dir = Path("src/db/migrations/sqlite")
             base_migrations_dir = Path("src/db/migrations")
-            
+            if not base_migrations_dir.exists():
+                logger.warning("No migrations directory found")
+                return True, []
+            
+            # Use database-specific directory if it exists
+            sqlite_migrations_dir = base_migrations_dir / "sqlite"
             if sqlite_migrations_dir.exists():
                 migrations_dir = sqlite_migrations_dir
                 logger.info(f"Using SQLite-specific migrations directory: {migrations_dir}")
             else:
                 migrations_dir = base_migrations_dir
                 logger.info(f"Using base migrations directory: {migrations_dir}")
-            
-            if not migrations_dir.exists():
-=======
-            # Get the migrations directory path
-            base_migrations_dir = Path("src/db/migrations")
-            if not base_migrations_dir.exists():
->>>>>>> 7d29bfaa
-                logger.warning("No migrations directory found")
-                return True, []
-            
-            # Use database-specific directory if it exists
-            sqlite_migrations_dir = base_migrations_dir / "sqlite"
-            if sqlite_migrations_dir.exists():
-                migrations_dir = sqlite_migrations_dir
-            else:
-                migrations_dir = base_migrations_dir
             
             # Get all SQL files and sort them by name (which includes timestamp)
             migration_files = sorted(migrations_dir.glob("*.sql"))
