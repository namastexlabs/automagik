[build-system]
requires = ["setuptools>=61.0"]
build-backend = "setuptools.build_meta"

[project]
name = "automagik-agents"
dynamic = ["version"]
description = "Automagik agents templates"
readme = "README.md"
requires-python = ">=3.10, <3.13"
license = {text = "MIT"}
authors = [
    {name = "Cezar Vasconcelos", email = "cezar@namastex.ai"}
]
keywords = ["ai", "agents", "pydantic", "fastapi", "agno","generative-ai", "langgraph","memory"]
classifiers = [
    "Development Status :: 3 - Alpha",
    "Intended Audience :: Developers",
    "License :: OSI Approved :: MIT License",
    "Programming Language :: Python :: 3",
    "Programming Language :: Python :: 3.10",
    "Programming Language :: Python :: 3.11",
    "Programming Language :: Python :: 3.12",
]
dependencies = [
    "python-dotenv>=1.0.1",
    "notion-client>=2.3.0",
    "rich>=13.9.4",
    "logfire>=3.6.1",
    "fastapi>=0.104.1",
    "uvicorn>=0.24.0",
    "pydantic-settings>=2.8.0",
    "typer>=0.9.0",
    "build>=1.2.2.post1",
    "twine>=6.1.0",
    "discord-py>=2.4.0",
    "psycopg2-binary>=2.9.10",
    "pydantic-ai-graph>=0.0.0",
    "pydantic-ai>=0.0.36",
    "pytest>=8.3.5",
    "pytest-html>=4.1.1",
    "pytest-json-report>=1.5.0",
    "pytest-xdist>=3.6.1",
    "requests>=2.32.3",
    "ruff>=0.10.0",
    "uv>=0.6.8",
    "pydantic-ai-slim[duckduckgo]>=0.0.42",
    "pip>=25.0.1",
    "pydantic[email]>=2.10.6",
    "pytest-asyncio>=0.26.0",
    "google-api-python-client>=2.165.0",
    "google-auth-httplib2>=0.2.0",
    "google-auth-oauthlib>=1.2.1",
    "pytz>=2025.2",
    "supabase>=2.15.0",
    "graphiti-core>=0.1.0",
    "graph-service>=1.0.0.7",
    "httpx>=0.27.0",
    "toml>=0.10.2",
    "langgraph>=0.2.0",
    "psutil>=6.0.0",
    "docker>=7.1.0",
    "langgraph-checkpoint-postgres>=2.0.21",
    "aiofiles>=24.1.0",
<<<<<<< HEAD
    "claude-code-sdk>=0.0.11",
=======
    "claude-code-sdk>=0.1.0",
>>>>>>> 6e855aa8
]

[project.urls]
Homepage = "https://github.com/namastexlabs/automagik-agents"
Repository = "https://github.com/namastexlabs/automagik-agents"
Issues = "https://github.com/namastexlabs/automagik-agents/issues"

[project.scripts]
automagik = "src.cli:app"

[tool.setuptools]
packages = ["src"]

[tool.setuptools.dynamic]
version = {attr = "src.version.__version__"}

[tool.logfire]
ignore_no_config = true

[tool.codeflash]
# All paths are relative to this pyproject.toml's directory.
module-root = "src"
tests-root = "tests"
test-framework = "pytest"
ignore-paths = []
formatter-cmds = ["ruff check --exit-zero --fix $file", "ruff format $file"]<|MERGE_RESOLUTION|>--- conflicted
+++ resolved
@@ -62,11 +62,7 @@
     "docker>=7.1.0",
     "langgraph-checkpoint-postgres>=2.0.21",
     "aiofiles>=24.1.0",
-<<<<<<< HEAD
-    "claude-code-sdk>=0.0.11",
-=======
     "claude-code-sdk>=0.1.0",
->>>>>>> 6e855aa8
 ]
 
 [project.urls]
