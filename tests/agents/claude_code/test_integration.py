--- conflicted
+++ resolved
@@ -240,47 +240,12 @@
         assert status['status'] in ['pending', 'running', 'completed']
         
     @pytest.mark.integration
-<<<<<<< HEAD
-    @patch('src.agents.claude_code.agent.settings')
-    def test_workflow_discovery_api(self, mock_settings):
-=======
     @pytest.mark.asyncio
     async def test_workflow_discovery_api(self):
->>>>>>> c7c4f677
         """Test workflow discovery functionality."""
-        mock_settings.AM_ENABLE_CLAUDE_CODE = True
-        
-        agent = ClaudeCodeAgent({})
-        
-<<<<<<< HEAD
-        # Mock the get_available_workflows method directly
-        expected_workflows = {
-            'workflow1': {
-                'name': 'workflow1',
-                'description': 'Test Workflow 1',
-                'valid': True,
-                'path': '/mocked/path/workflow1'
-            },
-            'workflow2': {
-                'name': 'workflow2',
-                'description': 'Test Workflow 2',
-                'valid': False,
-                'path': '/mocked/path/workflow2'
-            }
-        }
-        
-        # Replace the method with a mock that returns expected data
-        agent.get_available_workflows = AsyncMock(return_value=expected_workflows)
-        
-        # Get workflows
-        workflows = asyncio.run(agent.get_available_workflows())
-        
-        assert len(workflows) == 2
-        assert 'workflow1' in workflows
-        assert 'workflow2' in workflows
-        assert workflows['workflow1']['valid'] is True
-        assert workflows['workflow2']['valid'] is False
-=======
+        
+        agent = ClaudeCodeAgent({})
+        
         # Mock workflow directory structure
         with patch('os.path.exists') as mock_exists:
             with patch('os.listdir') as mock_listdir:
@@ -307,7 +272,6 @@
                         assert 'workflow2' in workflows
                         assert workflows['workflow1']['valid'] is True
                         assert workflows['workflow2']['valid'] is False
->>>>>>> c7c4f677
 
 
 class TestErrorHandlingIntegration:
@@ -480,23 +444,10 @@
     @patch('src.agents.claude_code.agent.ExecutorFactory')
     async def test_agent_cleanup(self, mock_executor_factory, mock_container_class, mock_settings):
         """Test agent cleanup process."""
-<<<<<<< HEAD
-        mock_settings.AM_ENABLE_CLAUDE_CODE = True
-        
-        # Mock container manager with cleanup
-        mock_container = AsyncMock()
-        mock_container_class.return_value = mock_container
-=======
         # Mock executor with proper cleanup method
         mock_executor = AsyncMock()
         mock_executor.cleanup = AsyncMock()
         mock_executor_factory.create_executor.return_value = mock_executor
->>>>>>> c7c4f677
-        
-        # Mock executor with cleanup
-        mock_executor = AsyncMock()
-        mock_executor.cleanup = AsyncMock()
-        mock_executor_factory.create_executor.return_value = mock_executor
         
         agent = ClaudeCodeAgent({})
         
@@ -507,10 +458,6 @@
         with patch('src.agents.models.automagik_agent.AutomagikAgent.cleanup') as mock_parent:
             await agent.cleanup()
         
-<<<<<<< HEAD
-        # Verify cleanup was called
-=======
         # Verify cleanup was called on executor
->>>>>>> c7c4f677
         mock_executor.cleanup.assert_called_once()
         mock_parent.assert_called_once()